--- conflicted
+++ resolved
@@ -21,25 +21,8 @@
         file, in which reverse reads are stored;
     -o or --outdir
         directory, in which result files will be plased.
-<<<<<<< HEAD
-If you do not specify primer file or files containing reads, script will run in interactive mode.
-If you run it in interactive mode, follow suggestions below:
-1) It is recommended to place primer file and read files in your current directory, because the program will automatically detect them
-	if they are in the current directory.
-2) It is recommended to name primer file as 'primers.fasta' or something like it.
-    Excactly: the program will find primer file automatically, if it's name
-    contains word "primers" and has .fa, .fasta or .mfa extention.
-3) It is recommended to keep names of read files in standard Illumina format.
-3) If these files will be found automatically, you should confirm utilizing them
-    by pressing ENTER in appropriate moments.
-4) Result files named '...16S.fastq.gz' and '...trash.fastq.gz' will be
-    placed in the directory nested in the current directory, if -o option is not specified.
-5) This output directory will be named preprocess16S_result... and so on according to time it was ran.
-Last modified 20.04.2019
-=======
-
-Last modified 27.03.2019
->>>>>>> 52cb8a2f
+
+Last modified 26.04.2019
 """
 
 
@@ -173,10 +156,6 @@
         else:
             print("""If you use function 'close_files', please, store file objects in 
     lists, tuples or dictionaries or pass file objects itself to the function.""")
-<<<<<<< HEAD
-
-=======
->>>>>>> 52cb8a2f
 
 
 def write_fastq_record(outfile, fastq_record):
@@ -445,11 +424,7 @@
     read_files["R1"] = how_to_open(read_paths["R1"])
     read_files["R2"] = how_to_open(read_paths["R2"])
 except OSError as oserror:
-<<<<<<< HEAD
-    print("Error while opening one of .fastq read files.\n", repr(oserror))
-=======
     print("Error while opening one of .fastq read files.\n", str(oserror))
->>>>>>> 52cb8a2f
     close_files(read_files)
     input("Press enter to exit:")
     exit(1)
@@ -512,28 +487,17 @@
     for key in result_paths.keys():
         result_files[key] = open(result_paths[key], 'w')
 except OSError as oserror:
-<<<<<<< HEAD
-    print("Error while opening one of result files", repr(oserror))
-=======
     print("Error while opening one of result files", str(oserror))
->>>>>>> 52cb8a2f
     close_files(read_files, result_files)
     input("Press enter to exit:")
     exit(1)
 
 
 m_count, tr_count = 0, 0
-# There are 4 lines per record in fastq file and we have two files, therefore:
-<<<<<<< HEAD
-read_pairs_num = readfile_length / 4            # divizion by 4 because there are 4 lines pre fastq-record
-reads_processed, next_done_percentage = 0, 0.05
-# Start the process of searching for primer sequences in reads
-=======
 read_pairs_num = int(readfile_length / 4)            # divizion by 4, because there are 4 lines per one fastq-record
 reads_processed, next_done_percentage = 0, 0.05
 
 # |==== Start the process of searching for primer sequences in reads ====|
->>>>>>> 52cb8a2f
 print("Proceeding...")
 while reads_processed < read_pairs_num:
     try:
@@ -546,11 +510,7 @@
                 "quality_str": read_files[key].readline()
             }
     except IOError as ioerror:
-<<<<<<< HEAD
-        print("Error while parsing one of the .fastq read files", repr(ioerror))
-=======
         print("Error while parsing one of the .fastq read files", str(ioerror))
->>>>>>> 52cb8a2f
         close_files(read_files, result_files)
         input("Press enter to exit:")
         exit(1)
@@ -565,10 +525,6 @@
     primer_in_R2, fastq_recs["R2"]["seq"] = find_primer(primers, fastq_recs["R2"]["seq"])
     try:
         if primer_in_R1 or primer_in_R2:
-<<<<<<< HEAD
-            write_fastq_record(result_files["mR1"], fastq_recs["R1"])
-            write_fastq_record(result_files["mR2"], fastq_recs["R2"])
-=======
             if not merge_reads:
                 write_fastq_record(result_files["mR1"], fastq_recs["R1"])
                 write_fastq_record(result_files["mR2"], fastq_recs["R2"])
@@ -576,18 +532,13 @@
                 merging_result = read_merging_16S.merge_reads(fastq_recs)
                 reply = handle_read_merging_result(merging_result, fastq_recs, result_files, read_files)
                 merging_stats[reply] += 1
->>>>>>> 52cb8a2f
             m_count += 1
         else:
             write_fastq_record(result_files["trR1"], fastq_recs["R1"])
             write_fastq_record(result_files["trR2"], fastq_recs["R2"])
             tr_count += 1
     except IOError as ioerror:
-<<<<<<< HEAD
-        print("Error while writing to one of the result files", repr(ioerror))
-=======
         print("Error while writing to one of the result files", str(ioerror))
->>>>>>> 52cb8a2f
         close_files(read_files, result_files)
         input("Press enter to exit:")
         exit(1)
@@ -600,16 +551,7 @@
 print("100% of reads are processed")
 print('\n' + '~' * 50 + '\n')
 print("""{} read pairs with primer sequences are found.
-<<<<<<< HEAD
 {} read pairs without primer sequences are found.""".format(m_count, tr_count))
-
-#gzip result files
-print("Gzipping result files...")
-for key in result_files.keys():
-        os.system("gzip {}".format(result_paths[key]))
-        print("\'{}\' is gzipped".format(result_paths[key]))
-=======
-{} read pairs without primer sequences are found.\n""".format(m_count, tr_count))
 
 # Remove temporary and empty result files
 if merge_reads:
@@ -625,7 +567,6 @@
     if os.path.exists(file):
         os.system("gzip {}".format(file))
         print("\'{}\' is gzipped".format(file))
->>>>>>> 52cb8a2f
 print("Done\n")
 print("Result files are placed in the following directory:\n\t{}".format(os.path.abspath(outdir_path)))
 
@@ -639,8 +580,6 @@
         logfile.write("{}\n".format(primers[i]))
     logfile.write("""\n{} read pairs with primer sequences have been found.
 {} read pairs without primer sequences have been found.\n""".format(m_count, tr_count))
-<<<<<<< HEAD
-=======
 
     if merge_reads:
         logfile.write("\n\tReads were merged\n\n")
@@ -648,5 +587,4 @@
         logfile.write("{} read pairs have been considered as chimeras.\n".format(merging_stats[1]))
         logfile.write("{} read pairs have been considered as too short for merging.\n".format(merging_stats[2]))
 
->>>>>>> 52cb8a2f
 exit(0)